from abc import ABC, abstractmethod
from typing import Optional
import os
import ollama


class LLM(ABC):
    subclasses = {}

    def __init_subclass__(cls, **kwargs):
        super().__init_subclass__(**kwargs)
        cls.subclasses[cls.__name__] = cls

    def to_dict(self):
        return {
            'subclass_name': self.__class__.__name__,
        }

    @classmethod
    def from_dict(cls, config):
        subclass_name = config.pop('subclass_name', None)  # Remove subclass_name from config
        subclass = cls.subclasses.get(subclass_name)
        if subclass:
            return subclass(**config)  # Pass the modified config without subclass_name
        else:
            raise ValueError(f"Unknown subclass: {subclass_name}")

    @abstractmethod
    def make_llm_call(self, chat_messages: list[dict]) -> str:
        """
        Takes in chat_messages (OpenAI format) and returns the response from the LLM as a string.
        """
        pass

class OpenAIChatAPI(LLM):
    def __init__(self, model: str = "gpt-4o-mini", temperature: float = 0.2, max_tokens: int = 1000):
<<<<<<< HEAD
        from openai import OpenAI
        base_url = os.environ.get("DSRAG_OPENAI_BASE_URL", None)
        if base_url is not None:
            self.client = OpenAI(api_key=os.environ["OPENAI_API_KEY"], base_url=base_url)
        else:
            self.client = OpenAI(api_key=os.environ["OPENAI_API_KEY"])
=======
>>>>>>> 55c690c4
        self.model = model
        self.temperature = temperature
        self.max_tokens = max_tokens

    def make_llm_call(self, chat_messages: list[dict]) -> str:
        from openai import OpenAI
        client = OpenAI(api_key=os.getenv("OPENAI_API_KEY"))
        response = client.chat.completions.create(
            model=self.model,
            messages=chat_messages,
            max_tokens=self.max_tokens,
            temperature=self.temperature,
        )
        llm_output = response.choices[0].message.content.strip()
        return llm_output
    
    def to_dict(self):
        base_dict = super().to_dict()
        base_dict.update({
            'model': self.model,
            'temperature': self.temperature,
            'max_tokens': self.max_tokens,
        })
        return base_dict

class AnthropicChatAPI(LLM):
    def __init__(self, model: str = "claude-3-haiku-20240307", temperature: float = 0.2, max_tokens: int = 1000):
<<<<<<< HEAD
        from anthropic import Anthropic
        base_url = os.environ.get("DSRAG_ANTHROPIC_BASE_URL", None)
        if base_url is not None:
            self.client = Anthropic(api_key=os.environ["ANTHROPIC_API_KEY"], base_url=base_url)
        else:
            self.client = Anthropic(api_key=os.environ["ANTHROPIC_API_KEY"])
=======
>>>>>>> 55c690c4
        self.model = model
        self.temperature = temperature
        self.max_tokens = max_tokens

    def make_llm_call(self, chat_messages: list[dict]) -> str:
        from anthropic import Anthropic
        client = Anthropic(api_key=os.environ["ANTHROPIC_API_KEY"])
        system_message = ""
        num_system_messages = 0
        normal_chat_messages = []
        for message in chat_messages:
            if message["role"] == "system":
                if num_system_messages > 0:
                    raise ValueError("ERROR: more than one system message detected")
                system_message = message["content"]
                num_system_messages += 1
            else:
                normal_chat_messages.append(message)

        message = client.messages.create(
            system=system_message,
            messages=normal_chat_messages,
            model=self.model,
            max_tokens=self.max_tokens,
            temperature=self.temperature,
        )
        return message.content[0].text
    
    def to_dict(self):
        base_dict = super().to_dict()
        base_dict.update({
            'model': self.model,
            'temperature': self.temperature,
            'max_tokens': self.max_tokens,
        })
        return base_dict

class OllamaAPI(LLM):
    def __init__(
        self, model: str = "llama3", temperature: float = 0.2, max_tokens: int = 1000, client: ollama.Client = None
    ):
        self.client = client or ollama.Client()
        self.model = model
        self.temperature = temperature
        self.max_tokens = max_tokens
        self.client.pull(self.model)

    def make_llm_call(self, chat_messages: list[dict]) -> str:
        response = self.client.chat(
            model=self.model,
            messages=chat_messages,
            options={
                "num_predict": self.max_tokens,
                "temperature": self.temperature,
            },
        )
        return response["message"]["content"].strip()

    def to_dict(self):
        base_dict = super().to_dict()
        base_dict.update(
            {
                "model": self.model,
                "temperature": self.temperature,
                "max_tokens": self.max_tokens,
            }
        )
        return base_dict<|MERGE_RESOLUTION|>--- conflicted
+++ resolved
@@ -34,15 +34,12 @@
 
 class OpenAIChatAPI(LLM):
     def __init__(self, model: str = "gpt-4o-mini", temperature: float = 0.2, max_tokens: int = 1000):
-<<<<<<< HEAD
         from openai import OpenAI
         base_url = os.environ.get("DSRAG_OPENAI_BASE_URL", None)
         if base_url is not None:
             self.client = OpenAI(api_key=os.environ["OPENAI_API_KEY"], base_url=base_url)
         else:
             self.client = OpenAI(api_key=os.environ["OPENAI_API_KEY"])
-=======
->>>>>>> 55c690c4
         self.model = model
         self.temperature = temperature
         self.max_tokens = max_tokens
@@ -70,15 +67,12 @@
 
 class AnthropicChatAPI(LLM):
     def __init__(self, model: str = "claude-3-haiku-20240307", temperature: float = 0.2, max_tokens: int = 1000):
-<<<<<<< HEAD
         from anthropic import Anthropic
         base_url = os.environ.get("DSRAG_ANTHROPIC_BASE_URL", None)
         if base_url is not None:
             self.client = Anthropic(api_key=os.environ["ANTHROPIC_API_KEY"], base_url=base_url)
         else:
             self.client = Anthropic(api_key=os.environ["ANTHROPIC_API_KEY"])
-=======
->>>>>>> 55c690c4
         self.model = model
         self.temperature = temperature
         self.max_tokens = max_tokens
