--- conflicted
+++ resolved
@@ -12,11 +12,8 @@
     WeaviateVectorDB,
     ChromaDB,
     QdrantVectorDB,
-<<<<<<< HEAD
-    PostgresVectorDB
-=======
+    PostgresVectorDB,
     PineconeDB
->>>>>>> c895234c
 )
 from dsrag.database.vector.types import ChunkMetadata
 
