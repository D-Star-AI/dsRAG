from typing import Sequence
import numpy as np
import os
import sys
import unittest
import time

sys.path.append(os.path.abspath(os.path.join(os.path.dirname(__file__), "../..")))
from dsrag.database.vector import (
    BasicVectorDB,
    VectorDB,
    WeaviateVectorDB,
    ChromaDB,
    QdrantVectorDB,
    PineconeDB
)
from dsrag.database.vector.types import ChunkMetadata


class TestVectorDB(unittest.TestCase):
    def setUp(self):
        self.storage_directory = "~/test__vector_db_dsRAG"
        self.kb_id = "test_db"
        return super().setUp()

    def tearDown(self):
        storage_path = os.path.join(
            self.storage_directory, "vector_storage", f"{self.kb_id}.pkl"
        )
        if os.path.exists(storage_path):
            os.remove(storage_path)
        return super().tearDown()

    def test__add_vectors_and_search(self):
        db = BasicVectorDB(self.kb_id, self.storage_directory)
        vectors = [np.array([1, 0]), np.array([0, 1])]
        metadata: Sequence[ChunkMetadata] = [
            {
                "doc_id": "1",
                "chunk_index": 0,
                "chunk_header": "Header1",
                "chunk_text": "Text1",
            },
            {
                "doc_id": "2",
                "chunk_index": 1,
                "chunk_header": "Header2",
                "chunk_text": "Text2",
            },
        ]

        db.add_vectors(vectors, metadata)
        query_vector = np.array([1, 0])
        results = db.search(query_vector, top_k=1)

        self.assertEqual(len(results), 1)
        self.assertEqual(results[0]["metadata"]["doc_id"], "1")
        self.assertGreaterEqual(results[0]["similarity"], 0.99)

    def test__remove_document(self):
        db = BasicVectorDB(self.kb_id, self.storage_directory)
        vectors = [np.array([1, 0]), np.array([0, 1])]
        metadata: Sequence[ChunkMetadata] = [
            {
                "doc_id": "1",
                "chunk_index": 0,
                "chunk_header": "Header1",
                "chunk_text": "Text1",
            },
            {
                "doc_id": "2",
                "chunk_index": 1,
                "chunk_header": "Header2",
                "chunk_text": "Text2",
            },
        ]

        db.add_vectors(vectors, metadata)
        db.remove_document("1")

        print(db.metadata)
        self.assertEqual(len(db.metadata), 1)
        self.assertEqual(db.metadata[0]["doc_id"], "2")

    def test__empty_search(self):
        db = BasicVectorDB(self.kb_id, self.storage_directory)
        query_vector = np.array([1, 0])
        results = db.search(query_vector)

        self.assertEqual(len(results), 0)

    def test__save_and_load(self):
        db = BasicVectorDB(self.kb_id, self.storage_directory)
        vectors = [np.array([1, 0]), np.array([0, 1])]
        metadata: Sequence[ChunkMetadata] = [
            {
                "doc_id": "1",
                "chunk_index": 0,
                "chunk_header": "Header1",
                "chunk_text": "Text1",
            },
            {
                "doc_id": "2",
                "chunk_index": 1,
                "chunk_header": "Header2",
                "chunk_text": "Text2",
            },
        ]

        db.add_vectors(vectors, metadata)
        db.save()

        new_db = BasicVectorDB(self.kb_id, self.storage_directory)
        new_db.load()

        self.assertEqual(len(new_db.metadata), 2)
        self.assertEqual(new_db.metadata[0]["doc_id"], "1")
        self.assertEqual(new_db.metadata[1]["doc_id"], "2")

    def test__load_from_dict(self):
        config = {
            "subclass_name": "BasicVectorDB",
            "kb_id": "test_db",
            "storage_directory": "/tmp",
        }
        vector_db_instance = VectorDB.from_dict(config)
        self.assertIsInstance(vector_db_instance, BasicVectorDB)
        self.assertEqual(vector_db_instance.kb_id, "test_db")

    def test__save_and_load_from_dict(self):
        db = BasicVectorDB(self.kb_id, self.storage_directory)
        config = db.to_dict()
        vector_db_instance = VectorDB.from_dict(config)
        self.assertIsInstance(vector_db_instance, BasicVectorDB)
        self.assertEqual(vector_db_instance.kb_id, "test_db")

    def test__assertion_error_on_mismatched_input_lengths(self):
        db = BasicVectorDB(self.kb_id, self.storage_directory)
        vectors = [np.array([1, 0])]
        metadata: Sequence[ChunkMetadata] = [
            {
                "doc_id": "1",
                "chunk_index": 0,
                "chunk_header": "Header1",
                "chunk_text": "Text1",
            },
            {
                "doc_id": "2",
                "chunk_index": 1,
                "chunk_header": "Header2",
                "chunk_text": "Text2",
            },
        ]

        with self.assertRaises(ValueError) as context:
            db.add_vectors(vectors, metadata)
        self.assertTrue(
            "Error in add_vectors: the number of vectors and metadata items must be the same."
            in str(context.exception)
        )

    def test__faiss_search(self):
        db = BasicVectorDB(self.kb_id, self.storage_directory, use_faiss=True)
        vectors = [np.array([1, 0]), np.array([0, 1])]
        metadata: Sequence[ChunkMetadata] = [
            {
                "doc_id": "1",
                "chunk_index": 0,
                "chunk_header": "Header1",
                "chunk_text": "Text1",
            },
            {
                "doc_id": "2",
                "chunk_index": 1,
                "chunk_header": "Header2",
                "chunk_text": "Text2",
            },
        ]

        db.add_vectors(vectors, metadata)
        query_vector = np.array([1, 0])

        faiss_results = db.search(query_vector, top_k=1)

        db.use_faiss = False
        non_faiss_results = db.search(query_vector, top_k=1)

        self.assertEqual(faiss_results, non_faiss_results)

    def test__delete(self):
        db = BasicVectorDB(self.kb_id, self.storage_directory, use_faiss=True)
        vectors = [np.array([1, 0]), np.array([0, 1])]
        metadata: Sequence[ChunkMetadata] = [
            {
                "doc_id": "1",
                "chunk_index": 0,
                "chunk_header": "Header1",
                "chunk_text": "Text1",
            },
            {
                "doc_id": "2",
                "chunk_index": 1,
                "chunk_header": "Header2",
                "chunk_text": "Text2",
            },
        ]

        db.add_vectors(vectors, metadata)

        # Make sure the storage directory exists before deleting it
        self.assertTrue(os.path.exists(db.vector_storage_path))
        db.delete()
        # Make sure the storage directory does not exist
        self.assertFalse(os.path.exists(db.vector_storage_path))

    def test__top_k_greater_than_num_vectors(self):
        db = BasicVectorDB(self.kb_id, self.storage_directory)
        vectors = [np.array([1, 0]), np.array([0, 1])]
        metadata: Sequence[ChunkMetadata] = [
            {
                "doc_id": "1",
                "chunk_index": 0,
                "chunk_header": "Header1",
                "chunk_text": "Text1",
            },
            {
                "doc_id": "2",
                "chunk_index": 1,
                "chunk_header": "Header2",
                "chunk_text": "Text2",
            },
        ]

        db.add_vectors(vectors, metadata)
        query_vector = np.array([1, 0])

        db.use_faiss = True
        results = db.search(query_vector, top_k=3)
        self.assertEqual(len(results), 2)

        db.use_faiss = False
        results = db.search(query_vector, top_k=3)
        self.assertEqual(len(results), 2)


class TestChromaDB(unittest.TestCase):
    def setUp(self):
        self.kb_id = "test_chroma_kb"
        self.db = ChromaDB(kb_id=self.kb_id)
        return super().setUp()

    def tearDown(self):
        # delete test data from ChromaDB
        self.db.delete()
        return super().tearDown()

    def test__add_vectors_and_search(self):
        db = ChromaDB(kb_id=self.kb_id)
        vectors = [np.array([1, 0]), np.array([0, 1])]
        metadata: Sequence[ChunkMetadata] = [
            {
                "doc_id": "1",
                "chunk_index": 0,
                "chunk_header": "Header1",
                "chunk_text": "Text1",
            },
            {
                "doc_id": "2",
                "chunk_index": 1,
                "chunk_header": "Header2",
                "chunk_text": "Text2",
            },
        ]

        db.add_vectors(vectors, metadata)
        query_vector = np.array([[1, 0]])
        results = db.search(query_vector, top_k=1)

        self.assertEqual(len(results), 1)
        self.assertEqual(results[0]["metadata"]["doc_id"], "1")
        self.assertGreaterEqual(results[0]["similarity"], 0.99)

    def test__search_with_metadata_filter(self):
        db = ChromaDB(kb_id=self.kb_id)
        vectors = [
            np.array([1, 0]),
            np.array([1, 0]),
            np.array([0, 1]),
            np.array([1, 0]),
        ]
        metadata: Sequence[ChunkMetadata] = [
            {
                "doc_id": "1",
                "chunk_index": 0,
                "chunk_header": "Header1",
                "chunk_text": "Text1",
            },
            {
                "doc_id": "2",
                "chunk_index": 0,
                "chunk_header": "Header1",
                "chunk_text": "Text1",
            },
            {
                "doc_id": "3",
                "chunk_index": 1,
                "chunk_header": "Header2",
                "chunk_text": "Text2",
            },
            {
                "doc_id": "4",
                "chunk_index": 1,
                "chunk_header": "Header2",
                "chunk_text": "Text2",
            },
        ]

        db.add_vectors(vectors, metadata)

        query_vector = np.array([[1, 0]])
        metadata_filter = {"field": "doc_id", "operator": "equals", "value": "1"}
        results = db.search(query_vector, top_k=4, metadata_filter=metadata_filter)

        self.assertEqual(len(results), 1)
        self.assertEqual(results[0]["metadata"]["doc_id"], "1")

        # Test with the 'in' operator
        metadata_filter = {"field": "doc_id", "operator": "in", "value": ["1", "4"]}
        results = db.search(query_vector, top_k=4, metadata_filter=metadata_filter)
        self.assertEqual(len(results), 2)
        self.assertEqual(results[0]["metadata"]["doc_id"], "1")
        self.assertEqual(results[1]["metadata"]["doc_id"], "4")

    def test__remove_document(self):
        db = ChromaDB(kb_id=self.kb_id)
        vectors = [np.array([1, 0]), np.array([0, 1])]
        metadata: Sequence[ChunkMetadata] = [
            {
                "doc_id": "1",
                "chunk_index": 0,
                "chunk_header": "Header1",
                "chunk_text": "Text1",
            },
            {
                "doc_id": "2",
                "chunk_index": 1,
                "chunk_header": "Header2",
                "chunk_text": "Text2",
            },
        ]

        db.add_vectors(vectors, metadata)
        db.remove_document("1")

        num_vectors = db.get_num_vectors()
        self.assertEqual(num_vectors, 1)

    def test__empty_search(self):
        db = ChromaDB(kb_id="test_chroma_db_2")
        query_vector = np.array([1, 0])
        results = db.search(query_vector)

        self.assertEqual(len(results), 0)
        db.delete()

    def test__assertion_error_on_mismatched_input_lengths(self):
        db = ChromaDB(kb_id=self.kb_id)
        vectors = [np.array([1, 0])]
        metadata: Sequence[ChunkMetadata] = [
            {
                "doc_id": "1",
                "chunk_index": 0,
                "chunk_header": "Header1",
                "chunk_text": "Text1",
            },
            {
                "doc_id": "2",
                "chunk_index": 1,
                "chunk_header": "Header2",
                "chunk_text": "Text2",
            },
        ]

        with self.assertRaises(ValueError) as context:
            db.add_vectors(vectors, metadata)
        self.assertTrue(
            "Error in add_vectors: the number of vectors and metadata items must be the same."
            in str(context.exception)
        )


class TestWeaviateVectorDB(unittest.TestCase):
    def setUp(self):
        self.kb_id = "test_kb"
        self.db = WeaviateVectorDB(kb_id=self.kb_id, use_embedded_weaviate=True)
        return super().setUp()

    def tearDown(self):
        # delete test data from Weaviate
        self.db.client.collections.delete(self.kb_id)
        self.db.close()
        return super().tearDown()

    def test__add_vectors_and_search(self):
        vectors = [np.array([1, 0]), np.array([0, 1]), np.array([1, 1])]
        metadata: Sequence[ChunkMetadata] = [
            {
                "doc_id": "1",
                "chunk_index": 0,
                "chunk_header": "Header1",
                "chunk_text": "Text1",
            },
            {
                "doc_id": "1",
                "chunk_index": 1,
                "chunk_header": "Header2",
                "chunk_text": "Text2",
            },
            {
                "doc_id": "2",
                "chunk_index": 0,
                "chunk_header": "Header3",
                "chunk_text": "Text3",
            },
        ]
        self.db.add_vectors(vectors, metadata)

        query_vector = np.array([1, 0])
        results = self.db.search(query_vector, top_k=1)

        self.assertEqual(len(results), 1)
        self.assertEqual(results[0]["metadata"]["doc_id"], "1")
        self.assertEqual(results[0]["metadata"]["chunk_index"], 0)
        self.assertEqual(results[0]["metadata"]["chunk_header"], "Header1")
        self.assertEqual(results[0]["metadata"]["chunk_text"], "Text1")
        self.assertGreaterEqual(results[0]["similarity"], 0.99)

    def test__remove_document(self):
        vectors = [np.array([1, 0]), np.array([0, 1]), np.array([1, 1])]
        metadata: Sequence[ChunkMetadata] = [
            {
                "doc_id": "1",
                "chunk_index": 0,
                "chunk_header": "Header1",
                "chunk_text": "Text1",
            },
            {
                "doc_id": "1",
                "chunk_index": 1,
                "chunk_header": "Header2",
                "chunk_text": "Text2",
            },
            {
                "doc_id": "2",
                "chunk_index": 0,
                "chunk_header": "Header3",
                "chunk_text": "Text3",
            },
        ]
        self.db.add_vectors(vectors, metadata)

        self.db.remove_document("1")

        # Verify document removal indirectly (Weaviate doesn't provide a direct way to list documents)
        query_vector = np.array([1, 0])
        results = self.db.search(query_vector, top_k=3)
        # Expect 1 result as document 1 is deleted and document 2 only has 1 chunk
        self.assertEqual(len(results), 1)
        self.assertEqual(results[0]["metadata"]["doc_id"], "2")

    def test__save_and_load(self):
        vectors = [np.array([1, 0]), np.array([0, 1])]
        metadata: Sequence[ChunkMetadata] = [
            {
                "doc_id": "1",
                "chunk_index": 0,
                "chunk_header": "Header1",
                "chunk_text": "Text1",
            },
            {
                "doc_id": "2",
                "chunk_index": 1,
                "chunk_header": "Header2",
                "chunk_text": "Text2",
            },
        ]

        self.db.add_vectors(vectors, metadata)
        self.db.close()

        # load the saved db
        self.db = WeaviateVectorDB(kb_id=self.kb_id, use_embedded_weaviate=True)

        # Verify data existence indirectly (Weaviate doesn't provide a direct way to list documents)
        query_vector = np.array([1, 0])
        results = self.db.search(query_vector, top_k=2)
        self.assertEqual(len(results), 2)
        self.assertEqual(results[0]["metadata"]["doc_id"], "1")

    def test__save_and_load_from_dict(self):
        config = self.db.to_dict()
        self.db.close()

        self.db = VectorDB.from_dict(config)
        self.assertIsInstance(self.db, WeaviateVectorDB)
        self.assertEqual(self.db.kb_id, self.kb_id)


class TestQdrantDB(unittest.TestCase):
    def setUp(self):
        self.kb_id = "test_qdrant_kb"
        self.db = QdrantVectorDB(kb_id=self.kb_id, location=":memory:")
        return super().setUp()

    def tearDown(self):
        self.db.delete()
        return super().tearDown()

    def test__add_vectors_and_search(self):
        db = QdrantVectorDB(kb_id=self.kb_id, location=":memory:")
        vectors = [np.array([1, 0]), np.array([0, 1])]
        metadata: Sequence[ChunkMetadata] = [
            {
                "doc_id": "1",
                "chunk_index": 0,
                "chunk_header": "Header1",
                "chunk_text": "Text1",
            },
            {
                "doc_id": "2",
                "chunk_index": 1,
                "chunk_header": "Header2",
                "chunk_text": "Text2",
            },
        ]

        db.add_vectors(vectors, metadata)
        query_vector = np.array([1, 0])
        results = db.search(query_vector, top_k=1)

        self.assertEqual(len(results), 1)
        self.assertEqual(results[0]["metadata"]["doc_id"], "1")
        self.assertGreaterEqual(results[0]["similarity"], 0.99)

    def test__search_with_metadata_filter(self):
        from qdrant_client import models

        db = QdrantVectorDB(kb_id=self.kb_id, location=":memory:")
        vectors = [
            np.array([1, 0]),
            np.array([1, 0]),
            np.array([0, 1]),
            np.array([1, 0]),
        ]
        metadata: Sequence[ChunkMetadata] = [
            {
                "doc_id": "1",
                "chunk_index": 0,
                "chunk_header": "Header1",
                "chunk_text": "Text1",
            },
            {
                "doc_id": "2",
                "chunk_index": 0,
                "chunk_header": "Header1",
                "chunk_text": "Text1",
            },
            {
                "doc_id": "3",
                "chunk_index": 1,
                "chunk_header": "Header2",
                "chunk_text": "Text2",
            },
            {
                "doc_id": "4",
                "chunk_index": 1,
                "chunk_header": "Header2",
                "chunk_text": "Text2",
            },
        ]

        db.add_vectors(vectors, metadata)

        query_vector = np.array([1, 0])
        metadata_filter = models.Filter(
            must=[
                models.FieldCondition(key="doc_id", match=models.MatchValue(value="1"))
            ]
        )
        results = db.search(query_vector, top_k=4, metadata_filter=metadata_filter)

        self.assertEqual(len(results), 1)
        self.assertEqual(results[0]["metadata"]["doc_id"], "1")

        # Test with the 'in' operator
        metadata_filter = models.Filter(
            must=[
                models.FieldCondition(
                    key="doc_id", match=models.MatchAny(any=["1", "4"])
                )
            ]
        )
        results = db.search(query_vector, top_k=4, metadata_filter=metadata_filter)
        self.assertEqual(len(results), 2)
        self.assertIn(results[0]["metadata"]["doc_id"], ["1", "4"])
        self.assertIn(results[1]["metadata"]["doc_id"], ["1", "4"])

    def test__remove_document(self):
        db = QdrantVectorDB(kb_id=self.kb_id, location=":memory:")
        vectors = [np.array([1, 0]), np.array([0, 1])]
        metadata: Sequence[ChunkMetadata] = [
            {
                "doc_id": "1",
                "chunk_index": 0,
                "chunk_header": "Header1",
                "chunk_text": "Text1",
            },
            {
                "doc_id": "2",
                "chunk_index": 1,
                "chunk_header": "Header2",
                "chunk_text": "Text2",
            },
        ]

        db.add_vectors(vectors, metadata)
        db.remove_document("1")

        num_vectors = db.get_num_vectors()
        self.assertEqual(num_vectors, 1)

    def test__empty_search(self):
        db = QdrantVectorDB(kb_id="test_qdrant_db_2", location=":memory:")
        query_vector = np.array([1, 0])

        self.assertRaises(Exception, db.search, query_vector)

    def test__assertion_error_on_mismatched_input_lengths(self):
        db = QdrantVectorDB(kb_id=self.kb_id, location=":memory:")
        vectors = [np.array([1, 0])]
        metadata: Sequence[ChunkMetadata] = [
            {
                "doc_id": "1",
                "chunk_index": 0,
                "chunk_header": "Header1",
                "chunk_text": "Text1",
            },
            {
                "doc_id": "2",
                "chunk_index": 1,
                "chunk_header": "Header2",
                "chunk_text": "Text2",
            },
        ]

        with self.assertRaises(ValueError) as context:
            db.add_vectors(vectors, metadata)
        self.assertTrue(
            "Error in add_vectors: the number of vectors and metadata items must be the same."
            in str(context.exception)
        )



class TestPineconeDB(unittest.TestCase):
    @classmethod
    def setUpClass(self):
        self.kb_id = "test-dsrag-pinecone-db"
        self.db = PineconeDB(kb_id=self.kb_id, dimension=2)
        #return super().setUp()

    def test__001_add_vectors_and_search(self):
        db = PineconeDB(kb_id=self.kb_id)
        vectors = [np.array([1, 0]), np.array([0, 1])]
        metadata: Sequence[ChunkMetadata] = [
            {
                "doc_id": "1",
                "chunk_index": 0,
                "chunk_header": "Header1",
                "chunk_text": "Text1",
            },
            {
                "doc_id": "2",
                "chunk_index": 1,
                "chunk_header": "Header2",
                "chunk_text": "Text2",
            },
        ]

        db.add_vectors(vectors, metadata)
<<<<<<< HEAD
        time.sleep(2)
=======
        time.sleep(10)
>>>>>>> 9a3ea53d
        query_vector = np.array([[1, 0]])
        results = db.search(query_vector, top_k=1)

        self.assertEqual(len(results), 1)
        self.assertEqual(results[0]["metadata"]["doc_id"], "1")
        self.assertGreaterEqual(results[0]["similarity"], 0.99)

    def test__002_search_with_metadata_filter(self):
        db = PineconeDB(kb_id=self.kb_id)

        query_vector = np.array([[1, 0]])
        metadata_filter = {"field": "doc_id", "operator": "equals", "value": "1"}
        results = db.search(query_vector, top_k=4, metadata_filter=metadata_filter)

        self.assertEqual(len(results), 1)
        self.assertEqual(results[0]["metadata"]["doc_id"], "1")

        # Test with the 'in' operator
        metadata_filter = {"field": "doc_id", "operator": "in", "value": ["1", "2"]}
        results = db.search(query_vector, top_k=4, metadata_filter=metadata_filter)
        self.assertEqual(len(results), 2)
        self.assertEqual(results[0]["metadata"]["doc_id"], "1")
        self.assertEqual(results[1]["metadata"]["doc_id"], "2")

    def test__003_remove_document(self):
        db = PineconeDB(kb_id=self.kb_id)
        db.remove_document("1")
<<<<<<< HEAD
        time.sleep(5)
=======
        time.sleep(10)
>>>>>>> 9a3ea53d

        num_vectors = db.get_num_vectors()
        self.assertEqual(num_vectors, 1)

    def test__004_empty_search(self):
        db = PineconeDB(kb_id=self.kb_id)
        db.remove_document("2")
<<<<<<< HEAD
        time.sleep(5)
=======
        time.sleep(10)
>>>>>>> 9a3ea53d
        query_vector = np.array([1, 0])
        results = db.search(query_vector)

        self.assertEqual(len(results), 0)
<<<<<<< HEAD
        #db.delete()
=======
>>>>>>> 9a3ea53d

    def test__005_assertion_error_on_mismatched_input_lengths(self):
        db = PineconeDB(kb_id=self.kb_id)
        vectors = [np.array([1, 0])]
        metadata: Sequence[ChunkMetadata] = [
            {
                "doc_id": "1",
                "chunk_index": 0,
                "chunk_header": "Header1",
                "chunk_text": "Text1",
            },
            {
                "doc_id": "2",
                "chunk_index": 1,
                "chunk_header": "Header2",
                "chunk_text": "Text2",
            },
        ]

        with self.assertRaises(ValueError) as context:
            db.add_vectors(vectors, metadata)
        self.assertTrue(
            "Error in add_vectors: the number of vectors and metadata items must be the same."
            in str(context.exception)
        )

    @classmethod
    def tearDownClass(self):
        # delete test data from ChromaDB
        self.db.delete()
        #return super().tearDown()




if __name__ == "__main__":
    unittest.main()<|MERGE_RESOLUTION|>--- conflicted
+++ resolved
@@ -688,11 +688,7 @@
         ]
 
         db.add_vectors(vectors, metadata)
-<<<<<<< HEAD
-        time.sleep(2)
-=======
         time.sleep(10)
->>>>>>> 9a3ea53d
         query_vector = np.array([[1, 0]])
         results = db.search(query_vector, top_k=1)
 
@@ -720,11 +716,7 @@
     def test__003_remove_document(self):
         db = PineconeDB(kb_id=self.kb_id)
         db.remove_document("1")
-<<<<<<< HEAD
-        time.sleep(5)
-=======
         time.sleep(10)
->>>>>>> 9a3ea53d
 
         num_vectors = db.get_num_vectors()
         self.assertEqual(num_vectors, 1)
@@ -732,19 +724,11 @@
     def test__004_empty_search(self):
         db = PineconeDB(kb_id=self.kb_id)
         db.remove_document("2")
-<<<<<<< HEAD
-        time.sleep(5)
-=======
         time.sleep(10)
->>>>>>> 9a3ea53d
         query_vector = np.array([1, 0])
         results = db.search(query_vector)
 
         self.assertEqual(len(results), 0)
-<<<<<<< HEAD
-        #db.delete()
-=======
->>>>>>> 9a3ea53d
 
     def test__005_assertion_error_on_mismatched_input_lengths(self):
         db = PineconeDB(kb_id=self.kb_id)
